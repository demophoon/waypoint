--- conflicted
+++ resolved
@@ -347,11 +347,7 @@
 	// Build
 	step.Done()
 	step = nil
-<<<<<<< HEAD
-	if err := b.buildWithDocker(ctx, ui, sg, cli, contextDir, relDockerfile, result.Name(), b.config.Platform, b.config.BuildArgs, b.config.Auth, b.config.Target, log); err != nil {
-=======
-	if err := b.buildWithDocker(ctx, ui, sg, cli, contextDir, relDockerfile, result.Name(), b.config.Platform, b.config.BuildArgs, b.config.Target, b.config.NoCache, log); err != nil {
->>>>>>> 8e296e56
+	if err := b.buildWithDocker(ctx, ui, sg, cli, contextDir, relDockerfile, result.Name(), b.config.Platform, b.config.BuildArgs, b.config.Target, b.config.NoCache, b.config.Auth, log); err != nil {
 		return nil, err
 	}
 
@@ -483,7 +479,6 @@
 	}
 
 	buildOpts := types.ImageBuildOptions{
-<<<<<<< HEAD
 		Version:     ver,
 		Dockerfile:  relDockerfile,
 		Tags:        []string{tag},
@@ -491,17 +486,8 @@
 		Platform:    platform,
 		BuildArgs:   buildArgs,
 		Target:      target,
+		NoCache:     noCache,
 		AuthConfigs: authMap,
-=======
-		Version:    ver,
-		Dockerfile: relDockerfile,
-		Tags:       []string{tag},
-		Remove:     true,
-		Platform:   platform,
-		BuildArgs:  buildArgs,
-		Target:     target,
-		NoCache:    noCache,
->>>>>>> 8e296e56
 	}
 
 	// Buildkit builds need a session under most circumstances, but sessions are only supported in >1.39
