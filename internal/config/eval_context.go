--- conflicted
+++ resolved
@@ -28,11 +28,8 @@
 
 	// Add some of our functions
 	addFuncs(funcs.VCSGitFuncs(pwd))
-<<<<<<< HEAD
 	addFuncs(funcs.Filesystem(pwd))
-=======
 	addFuncs(funcs.Encoding())
->>>>>>> 975c01c2
 
 	return &result
 }