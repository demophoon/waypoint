--- conflicted
+++ resolved
@@ -31,8 +31,8 @@
 }
 
 var (
-	grpcPort       = "9701"
-	httpPort       = "9702"
+  grpcPort       = defaultGrpcPort
+	httpPort       = defaultHttpPort
 	containerLabel = "waypoint-type=server"
 	containerKey   = "waypoint-type"
 	containerValue = "server"
@@ -70,12 +70,6 @@
 		return nil, err
 	}
 
-<<<<<<< HEAD
-	grpcPort := defaultGrpcPort
-	httpPort := defaultHttpPort
-
-=======
->>>>>>> 3a9d48b0
 	var (
 		clicfg   clicontext.Config
 		addr     pb.ServerConfig_AdvertiseAddr
@@ -212,11 +206,7 @@
 		},
 	}
 	hostconfig := container.HostConfig{
-<<<<<<< HEAD
 		Binds:        []string{fmt.Sprintf("%s:/data", serverName)},
-=======
-		Binds:        []string{serverName + ":/data"},
->>>>>>> 3a9d48b0
 		PortBindings: bindings,
 	}
 
