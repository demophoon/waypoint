package serverinstall

import (
	"bytes"
	"context"
	json "encoding/json"
	"fmt"
	"io/ioutil"
	"net"
	"os/exec"
	"strings"
	"time"

	"gopkg.in/yaml.v2"
	appsv1 "k8s.io/api/apps/v1"
	apiv1 "k8s.io/api/core/v1"
	"k8s.io/apimachinery/pkg/api/resource"
	metav1 "k8s.io/apimachinery/pkg/apis/meta/v1"
	types "k8s.io/apimachinery/pkg/types"
	"k8s.io/apimachinery/pkg/util/intstr"
	"k8s.io/apimachinery/pkg/util/wait"
	"k8s.io/client-go/kubernetes"
	"k8s.io/client-go/tools/clientcmd"

	"github.com/hashicorp/waypoint-plugin-sdk/terminal"
	"github.com/hashicorp/waypoint/internal/clicontext"
	"github.com/hashicorp/waypoint/internal/clierrors"
	"github.com/hashicorp/waypoint/internal/pkg/flag"
	pb "github.com/hashicorp/waypoint/internal/server/gen"
	"github.com/hashicorp/waypoint/internal/serverconfig"
)

//
type K8sInstaller struct {
	config k8sConfig
}

type k8sConfig struct {
	serverImage        string            `hcl:"server_image,optional"`
	namespace          string            `hcl:"namespace,optional"`
	serviceAnnotations map[string]string `hcl:"service_annotations,optional"`

	advertiseInternal bool   `hcl:"advertise_internal,optional"`
	imagePullPolicy   string `hcl:"image_pull_policy,optional"`
	openshift         bool   `hcl:"openshft,optional"`
	cpuRequest        string `hcl:"cpu_request,optional"`
	memRequest        string `hcl:"mem_request,optional"`
	storageRequest    string `hcl:"storage_request,optional"`
	secretFile        string `hcl:"secret_file,optional"`
	imagePullSecret   string `hcl:"image_pull_secret,optional"`
}

const (
	serviceName = "waypoint"
)

// Install is a method of K8sInstaller and implements the Installer interface to
// register a waypoint-server in a Kubernetes cluster
func (i *K8sInstaller) Install(
	ctx context.Context,
	opts *InstallOpts,
) (*InstallResults, error) {
	ui := opts.UI
	log := opts.Log

	sg := ui.StepGroup()
	defer sg.Wait()

	s := sg.Add("Inspecting Kubernetes cluster...")
	defer func() { s.Abort() }()

	// Build our K8S client.
	newCmdConfig := clientcmd.NewNonInteractiveDeferredLoadingClientConfig(
		clientcmd.NewDefaultClientConfigLoadingRules(),
		&clientcmd.ConfigOverrides{},
	)

	// Discover the current target namespace in the user's config so if they
	// run kubectl commands waypoint will show up. If we use the default namespace
	// they might not see the objects we've created.
	if i.config.namespace == "" {
		namespace, _, err := newCmdConfig.Namespace()
		if err != nil {
			ui.Output(
				"Error getting namespace from client config: %s", clierrors.Humanize(err),
				terminal.WithErrorStyle(),
			)
			return nil, err
		}
		i.config.namespace = namespace
	}

	clientconfig, err := newCmdConfig.ClientConfig()
	if err != nil {
		ui.Output(
			"Error initializing kubernetes client: %s", clierrors.Humanize(err),
			terminal.WithErrorStyle(),
		)
		return nil, err
	}

	clientset, err := kubernetes.NewForConfig(clientconfig)
	if err != nil {
		ui.Output(
			"Error initializing kubernetes client: %s", clierrors.Humanize(err),
			terminal.WithErrorStyle(),
		)
		return nil, err
	}

	// If this is kind, then we want to warn the user that they need
	// to have some loadbalancer system setup or this will not work.
	_, err = clientset.AppsV1().DaemonSets("kube-system").Get(
		ctx, "kindnet", metav1.GetOptions{})
	isKind := err == nil
	if isKind {
		s.Update(warnK8SKind)
		s.Status(terminal.StatusWarn)
		s.Done()
		s = sg.Add("")
	}

	if i.config.secretFile != "" {
		s.Update("Initializing Kubernetes secret")

		data, err := ioutil.ReadFile(i.config.secretFile)
		if err != nil {
			ui.Output(
				"Error reading Kubernetes secret file: %s", clierrors.Humanize(err),
				terminal.WithErrorStyle(),
			)
			return nil, err
		}

		var secretData struct {
			Metadata struct {
				Name string `yaml:"name"`
			} `yaml:"metadata"`
		}

		err = yaml.Unmarshal(data, &secretData)
		if err != nil {
			ui.Output(
				"Error reading Kubernetes secret file: %s", clierrors.Humanize(err),
				terminal.WithErrorStyle(),
			)
			return nil, err
		}

		if secretData.Metadata.Name == "" {
			ui.Output(
				"Invalid secret, no metadata.name",
				terminal.WithErrorStyle(),
			)
			return nil, err
		}

		i.config.imagePullSecret = secretData.Metadata.Name

		ui.Output("Installing kubernetes secret...")

		cmd := exec.Command("kubectl", "create", "-f", "-")
		cmd.Stdin = bytes.NewReader(data)
		cmd.Stdout = s.TermOutput()
		cmd.Stderr = cmd.Stdout

		if err = cmd.Run(); err != nil {
			ui.Output(
				"Error executing kubectl to install secret: %s", clierrors.Humanize(err),
				terminal.WithErrorStyle(),
			)

			return nil, err
		}

		s.Done()
		s = sg.Add("")
	}

	// Do some probing to see if this is OpenShift. If so, we'll switch the config for the user.
	// Setting the OpenShift flag will short circuit this.
	if !i.config.openshift {
		s.Update("Gathering information about the Kubernetes cluster...")
		namespaceClient := clientset.CoreV1().Namespaces()
		_, err := namespaceClient.Get(context.TODO(), "openshift", metav1.GetOptions{})
		isOpenShift := err == nil

		// Default namespace in OpenShift acts like a regular K8s namespace, so we don't want
		// to remove fsGroup in this case.
		if isOpenShift && i.config.namespace != "default" {
			s.Update("OpenShift detected. Switching configuration...")
			i.config.openshift = true
		}
	}

	// Decode our configuration
	statefulset, err := newStatefulSet(i.config)
	if err != nil {
		ui.Output(
			"Error generating statefulset configuration: %s", clierrors.Humanize(err),
			terminal.WithErrorStyle(),
		)
		return nil, err
	}

	service, err := newService(i.config)
	if err != nil {
		ui.Output(
			"Error generating service configuration: %s", clierrors.Humanize(err),
			terminal.WithErrorStyle(),
		)
		return nil, err
	}

	s.Update("Creating Kubernetes resources...")

	serviceClient := clientset.CoreV1().Services(i.config.namespace)
	_, err = serviceClient.Create(context.TODO(), service, metav1.CreateOptions{})
	if err != nil {
		ui.Output(
			"Error creating service %s", clierrors.Humanize(err),
			terminal.WithErrorStyle(),
		)
	}

	statefulSetClient := clientset.AppsV1().StatefulSets(i.config.namespace)
	_, err = statefulSetClient.Create(context.TODO(), statefulset, metav1.CreateOptions{})
	if err != nil {
		ui.Output(
			"Error creating statefulset %s", clierrors.Humanize(err),
			terminal.WithErrorStyle(),
		)
	}

	s.Done()
	s = sg.Add("Waiting for Kubernetes StatefulSet to be ready...")
	log.Info("waiting for server statefulset to become ready")
	err = wait.PollImmediate(2*time.Second, 10*time.Minute, func() (bool, error) {
		ss, err := clientset.AppsV1().StatefulSets(i.config.namespace).Get(
			ctx, serverName, metav1.GetOptions{})
		if err != nil {
			return false, err
		}

		if ss.Status.ReadyReplicas != ss.Status.Replicas {
			log.Trace("statefulset not ready, waiting")
			return false, nil
		}

		return true, nil
	})
	if err != nil {
		return nil, err
	}

	s.Update("Kubernetes StatefulSet reporting ready")
	s.Done()

	s = sg.Add("Waiting for Kubernetes service to become ready..")

	// Wait for our service to be ready
	log.Info("waiting for server service to become ready")
	var contextConfig clicontext.Config
	var advertiseAddr pb.ServerConfig_AdvertiseAddr
	var httpAddr string
	var grpcAddr string

	err = wait.PollImmediate(2*time.Second, 10*time.Minute, func() (bool, error) {
		svc, err := clientset.CoreV1().Services(i.config.namespace).Get(
			ctx, serviceName, metav1.GetOptions{})
		if err != nil {
			return false, err
		}

		ingress := svc.Status.LoadBalancer.Ingress
		if len(ingress) == 0 {
			log.Trace("ingress list is empty, waiting")
			return false, nil
		}

		addr := ingress[0].IP
		if addr == "" {
			addr = ingress[0].Hostname
		}

		// No address, still not ready
		if addr == "" {
			log.Trace("address is empty, waiting")
			return false, nil
		}

		endpoints, err := clientset.CoreV1().Endpoints(i.config.namespace).Get(
			ctx, serviceName, metav1.GetOptions{})
		if err != nil {
			return false, err
		}

		if len(endpoints.Subsets) == 0 {
			log.Trace("endpoints are empty, waiting")
			return false, nil
		}

		// Get the ports
		var grpcPort int32
		var httpPort int32
		for _, spec := range svc.Spec.Ports {
			if spec.Name == "grpc" {
				grpcPort = spec.Port
			}

			if spec.Name == "http" {
				httpPort = spec.Port
			}

			if httpPort != 0 && grpcPort != 0 {
				break
			}
		}
		if grpcPort == 0 || httpPort == 0 {
			// If we didn't find the port, retry...
			log.Trace("no port found on service, retrying")
			return false, nil
		}

		// Set the grpc address
		grpcAddr = fmt.Sprintf("%s:%d", addr, grpcPort)
		log.Info("server service ready", "addr", addr)

		// HTTP address to return
		httpAddr = fmt.Sprintf("%s:%d", addr, httpPort)

		// Ensure the service is ready to use before returning
		_, err = net.DialTimeout("tcp", httpAddr, 1*time.Second)
		if err != nil {
			return false, nil
		}
		log.Info("http server ready", "httpAddr", addr)

		// Set our advertise address
		advertiseAddr.Addr = grpcAddr
		advertiseAddr.Tls = true
		advertiseAddr.TlsSkipVerify = true

		// If we want internal or we're a localhost address, we use the internal
		// address. The "localhost" check is specifically for Docker for Desktop
		// since pods can't reach this.
		if i.config.advertiseInternal || strings.HasPrefix(grpcAddr, "localhost:") {
			advertiseAddr.Addr = fmt.Sprintf("%s:%d",
				serviceName,
				grpcPort,
			)
		}

		// Set our connection information
		contextConfig = clicontext.Config{
			Server: serverconfig.Client{
				Address:       grpcAddr,
				Tls:           true,
				TlsSkipVerify: true, // always for now
			},
		}

		return true, nil
	})
	if err != nil {
		return nil, err
	}

	s.Done()

	return &InstallResults{
		Context:       &contextConfig,
		AdvertiseAddr: &advertiseAddr,
		HTTPAddr:      httpAddr,
	}, nil
}

// Upgrade is a method of K8sInstaller and implements the Installer interface to
// upgrade a waypoint-server in a Kubernetes cluster
func (i *K8sInstaller) Upgrade(
	ctx context.Context, opts *InstallOpts, serverCfg serverconfig.Client) (
	*InstallResults, error,
) {
	ui := opts.UI
	log := opts.Log

	sg := ui.StepGroup()
	defer sg.Wait()

	s := sg.Add("Inspecting Kubernetes cluster...")
	defer s.Abort()

	// Build our K8S client.
	newCmdConfig := clientcmd.NewNonInteractiveDeferredLoadingClientConfig(
		clientcmd.NewDefaultClientConfigLoadingRules(),
		&clientcmd.ConfigOverrides{},
	)

	// Discover the current target namespace in the user's config so if they
	// run kubectl commands waypoint will show up. If we use the default namespace
	// they might not see the objects we've created.
	if i.config.namespace == "" {
		namespace, _, err := newCmdConfig.Namespace()
		if err != nil {
			ui.Output(
				"Error getting namespace from client config: %s", clierrors.Humanize(err),
				terminal.WithErrorStyle(),
			)
			return nil, err
		}
		i.config.namespace = namespace
	}

	clientconfig, err := newCmdConfig.ClientConfig()
	if err != nil {
		ui.Output(
			"Error initializing kubernetes client: %s", clierrors.Humanize(err),
			terminal.WithErrorStyle(),
		)
		return nil, err
	}

	clientset, err := kubernetes.NewForConfig(clientconfig)
	if err != nil {
		ui.Output(
			"Error initializing kubernetes client: %s", clierrors.Humanize(err),
			terminal.WithErrorStyle(),
		)
		return nil, err
	}
	// Do some probing to see if this is OpenShift. If so, we'll switch the config for the user.
	// Setting the OpenShift flag will short circuit this.
	if !i.config.openshift {
		s.Update("Gathering information about the Kubernetes cluster...")

		namespaceClient := clientset.CoreV1().Namespaces()
		_, err := namespaceClient.Get(context.TODO(), "openshift", metav1.GetOptions{})
		isOpenShift := err == nil

		// Default namespace in OpenShift acts like a regular K8s namespace, so we don't want
		// to remove fsGroup in this case.
		if isOpenShift && i.config.namespace != "default" {
			s.Update("OpenShift detected. Switching configuration...")
			i.config.openshift = true
		}
	}

	s.Done()

	statefulSetClient := clientset.AppsV1().StatefulSets(i.config.namespace)
	waypointStatefulSet, err := statefulSetClient.Get(ctx, serverName, metav1.GetOptions{})
	if err != nil {
		ui.Output(
			"Error obtaining waypoint statefulset: %s", clierrors.Humanize(err),
			terminal.WithErrorStyle(),
		)
		return nil, err
	}

	s = sg.Add("Upgrading server to %q", i.config.serverImage)

	// Update pod image to requested serverImage
	podClient := clientset.CoreV1().Pods(i.config.namespace)
	if podList, err := podClient.List(ctx, metav1.ListOptions{LabelSelector: fmt.Sprintf("app=%s", serverName)}); err != nil {
		ui.Output(
			"Error listing pods: %s", clierrors.Humanize(err),
			terminal.WithErrorStyle(),
		)
		return nil, err
	} else {
		for _, pod := range podList.Items {
			// patch the pod containers with the new i.config.serverImage
			// Payload should be the updated server config image with the podspec
			for j, _ := range pod.Spec.Containers {
				pod.Spec.Containers[j].Image = i.config.serverImage
			}

			jsonPayload, err := json.Marshal(pod)
			if err != nil {
				return nil, err
			}

			_, err = podClient.Patch(ctx, pod.Name, types.MergePatchType, jsonPayload, metav1.PatchOptions{})
			if err != nil {
				ui.Output(
					"Error submitting patch to update container image: %s", clierrors.Humanize(err),
					terminal.WithErrorStyle(),
				)
				return nil, err
			}
		}
	}

	s.Update("Patch update sent to waypoint server pod(s)")

	if waypointStatefulSet.Spec.UpdateStrategy.Type == "OnDelete" {
		s.Update("Deleting pod to refresh image")
		log.Info("Update Strategy is 'OnDelete', deleting pod to refresh image")

		if podList, err := podClient.List(ctx, metav1.ListOptions{LabelSelector: fmt.Sprintf("app=%s", serverName)}); err != nil {
			ui.Output(
				"Error listing pods: %s", clierrors.Humanize(err),
				terminal.WithErrorStyle(),
			)
			return nil, err
		} else {
			for _, pod := range podList.Items {
				if err := podClient.Delete(ctx, pod.Name, metav1.DeleteOptions{}); err != nil {
					s.Update("Pod deletion failed", terminal.WithErrorStyle)
					s.Done()
					ui.Output(
						"Error deleting pod %q: %s", pod.Name, clierrors.Humanize(err),
						terminal.WithErrorStyle(),
					)
					return nil, err
				}
			}
		}

		log.Info("Pod(s) deleted, k8s will now restart waypoint server ", serverName)
	} else if waypointStatefulSet.Spec.UpdateStrategy.Type == "RollingUpdate" {
		log.Info("Update Strategy is 'RollingUpdate', no further action required")
	} else {
		log.Warn("Update Strategy is not recognized, so no action is taken", "UpdateStrategy",
			waypointStatefulSet.Spec.UpdateStrategy.Type)
	}

	s.Update("Image set to update!")
	s.Done()

	s = sg.Add("Waiting for server to be ready...")
	log.Info("waiting for waypoint server to become ready after image refresh")

	var contextConfig clicontext.Config
	var advertiseAddr pb.ServerConfig_AdvertiseAddr
	var httpAddr string
	var grpcAddr string

	err = wait.PollImmediate(2*time.Second, 2*time.Minute, func() (bool, error) {
		svc, err := clientset.CoreV1().Services(i.config.namespace).Get(
			ctx, serviceName, metav1.GetOptions{})
		if err != nil {
			return false, err
		}

		ingress := svc.Status.LoadBalancer.Ingress
		if len(ingress) == 0 {
			log.Trace("ingress list is empty, waiting")
			return false, nil
		}

		addr := ingress[0].IP
		if addr == "" {
			addr = ingress[0].Hostname
		}

		// No address, still not ready
		if addr == "" {
			log.Trace("address is empty, waiting")
			return false, nil
		}

		endpoints, err := clientset.CoreV1().Endpoints(i.config.namespace).Get(
			ctx, serviceName, metav1.GetOptions{})
		if err != nil {
			return false, err
		}

		if len(endpoints.Subsets) == 0 {
			log.Trace("endpoints are empty, waiting")
			return false, nil
		}

		// Get the ports
		var grpcPort int32
		var httpPort int32
		for _, spec := range svc.Spec.Ports {
			if spec.Name == "grpc" {
				grpcPort = spec.Port
			}

			if spec.Name == "http" {
				httpPort = spec.Port
			}

			if httpPort != 0 && grpcPort != 0 {
				break
			}
		}
		if grpcPort == 0 || httpPort == 0 {
			// If we didn't find the port, retry...
			log.Trace("no port found on service, retrying")
			return false, nil
		}

		// Set the grpc address
		grpcAddr = fmt.Sprintf("%s:%d", addr, grpcPort)
		log.Info("server service ready", "addr", addr)

		// HTTP address to return
		httpAddr = fmt.Sprintf("%s:%d", addr, httpPort)

		// Ensure the service is ready to use before returning
		_, err = net.DialTimeout("tcp", httpAddr, 1*time.Second)
		if err != nil {
			return false, nil
		}
		log.Info("http server ready", "httpAddr", addr)

		// Set our advertise address
		advertiseAddr.Addr = grpcAddr
		advertiseAddr.Tls = true
		advertiseAddr.TlsSkipVerify = true

		// If we want internal or we're a localhost address, we use the internal
		// address. The "localhost" check is specifically for Docker for Desktop
		// since pods can't reach this.
		if i.config.advertiseInternal || strings.HasPrefix(grpcAddr, "localhost:") {
			advertiseAddr.Addr = fmt.Sprintf("%s:%d",
				serviceName,
				grpcPort,
			)
		}

		// Set our connection information
		contextConfig = clicontext.Config{
			Server: serverconfig.Client{
				Address:       grpcAddr,
				Tls:           true,
				TlsSkipVerify: true, // always for now
			},
		}

		return true, nil
	})
	if err != nil {
		return nil, err
	}

	if waypointStatefulSet.Spec.UpdateStrategy.Type == "RollingUpdate" {
		ui.Output("\nKubernetes is now set to upgrade waypoint server image with its\n" +
			"'RollingUpdate' strategy. This means the pod might not be updated immediately.")
	}
	s.Update("Upgrade complete!")
	s.Done()

	return &InstallResults{
		Context:       &contextConfig,
		AdvertiseAddr: &advertiseAddr,
		HTTPAddr:      httpAddr,
	}, nil
}

// newStatefulSet takes in a k8sConfig and creates a new Waypoint Statefulset
// for deployment in Kubernetes.
func newStatefulSet(c k8sConfig) (*appsv1.StatefulSet, error) {
	cpuRequest, err := resource.ParseQuantity(c.cpuRequest)
	if err != nil {
		return nil, fmt.Errorf("could not parse cpu request resource %s: %s", c.cpuRequest, err)
	}

	memRequest, err := resource.ParseQuantity(c.memRequest)
	if err != nil {
		return nil, fmt.Errorf("could not parse memory request resource %s: %s", c.memRequest, err)
	}

	storageRequest, err := resource.ParseQuantity(c.storageRequest)
	if err != nil {
		return nil, fmt.Errorf("could not parse storage request resource %s: %s", c.storageRequest, err)
	}

	securityContext := &apiv1.PodSecurityContext{}
	if !c.openshift {
		securityContext.FSGroup = int64Ptr(1000)
	}

	return &appsv1.StatefulSet{
		ObjectMeta: metav1.ObjectMeta{
			Name:      serverName,
			Namespace: c.namespace,
			Labels: map[string]string{
				"app": serverName,
			},
		},
		Spec: appsv1.StatefulSetSpec{
			Replicas: int32Ptr(1),
			Selector: &metav1.LabelSelector{
				MatchLabels: map[string]string{
					"app": serverName,
				},
			},
			ServiceName: serviceName,
			Template: apiv1.PodTemplateSpec{
				ObjectMeta: metav1.ObjectMeta{
					Labels: map[string]string{
						"app": serverName,
					},
				},
				Spec: apiv1.PodSpec{
					ImagePullSecrets: []apiv1.LocalObjectReference{
						{
							Name: c.imagePullSecret,
						},
					},
					SecurityContext: securityContext,
					Containers: []apiv1.Container{
						{
							Name:            "server",
							Image:           c.serverImage,
							ImagePullPolicy: apiv1.PullPolicy(c.imagePullPolicy),
							Env: []apiv1.EnvVar{
								{
									Name:  "HOME",
									Value: "/data",
								},
							},
							Command: []string{serviceName},
							Args: []string{
								"server",
								"run",
								"-accept-tos",
								"-vvv",
								"-db=/data/data.db",
								"-listen-grpc=0.0.0.0:9701",
								"-listen-http=0.0.0.0:9702",
							},
							Ports: []apiv1.ContainerPort{
								{
									Name:          "grpc",
									Protocol:      apiv1.ProtocolTCP,
									ContainerPort: 9701,
								},
								{
									Name:          "http",
									Protocol:      apiv1.ProtocolTCP,
									ContainerPort: 9702,
								},
							},
							LivenessProbe: &apiv1.Probe{
								Handler: apiv1.Handler{
									HTTPGet: &apiv1.HTTPGetAction{
										Path:   "/",
										Port:   intstr.FromString("http"),
										Scheme: "HTTPS",
									},
								},
							},
							Resources: apiv1.ResourceRequirements{
								Requests: apiv1.ResourceList{
									apiv1.ResourceMemory: memRequest,
									apiv1.ResourceCPU:    cpuRequest,
								},
							},
							VolumeMounts: []apiv1.VolumeMount{
								{
									Name:      "data",
									MountPath: "/data",
								},
							},
						},
					},
				},
			},
			VolumeClaimTemplates: []apiv1.PersistentVolumeClaim{
				{
					ObjectMeta: metav1.ObjectMeta{
						Name: "data",
					},
					Spec: apiv1.PersistentVolumeClaimSpec{
						AccessModes: []apiv1.PersistentVolumeAccessMode{apiv1.ReadWriteOnce},
						Resources: apiv1.ResourceRequirements{
							Requests: apiv1.ResourceList{
								apiv1.ResourceStorage: storageRequest,
							},
						},
					},
				},
			},
		},
	}, nil
}

// newService takes in a k8sConfig and creates a new Waypoint LoadBalancer
// for deployment in Kubernetes.
func newService(c k8sConfig) (*apiv1.Service, error) {
	return &apiv1.Service{
		ObjectMeta: metav1.ObjectMeta{
			Name:      serviceName,
			Namespace: c.namespace,
			Labels: map[string]string{
				"app": serverName,
			},
			Annotations: c.serviceAnnotations,
		},
		Spec: apiv1.ServiceSpec{
			Ports: []apiv1.ServicePort{
				{
					Port: 9701,
					Name: "grpc",
				},
				{
					Port: 9702,
					Name: "http",
				},
			},
			Selector: map[string]string{
				"app": serverName,
			},
			Type: apiv1.ServiceTypeLoadBalancer,
		},
	}, nil
}

// InstallRunner implements Installer.
func (i *K8sInstaller) InstallRunner(
	ctx context.Context,
	opts *InstallRunnerOpts,
) error {
	// TODO
	return nil
}

func (i *K8sInstaller) InstallFlags(set *flag.Set) {
	set.BoolVar(&flag.BoolVar{
		Name:   "k8s-advertise-internal",
		Target: &i.config.advertiseInternal,
		Usage: "Advertise the internal service address rather than the external. " +
			"This is useful if all your deployments will be able to access the private " +
			"service address. This will default to false but will be automatically set to " +
			"true if the external host is detected to be localhost.",
	})

	set.StringMapVar(&flag.StringMapVar{
		Name:   "k8s-annotate-service",
		Target: &i.config.serviceAnnotations,
		Usage:  "Annotations for the Service generated.",
	})

	set.StringVar(&flag.StringVar{
		Name:    "k8s-cpu-request",
		Target:  &i.config.cpuRequest,
		Usage:   "Configures the requested CPU amount for the Waypoint server in Kubernetes.",
		Default: "100m",
	})

	set.StringVar(&flag.StringVar{
		Name:    "k8s-mem-request",
		Target:  &i.config.memRequest,
		Usage:   "Configures the requested memory amount for the Waypoint server in Kubernetes.",
		Default: "256Mi",
	})

	set.StringVar(&flag.StringVar{
		Name:    "k8s-namespace",
		Target:  &i.config.namespace,
		Usage:   "Namespace to install the Waypoint server into for Kubernetes.",
		Default: "",
	})

	set.BoolVar(&flag.BoolVar{
		Name:    "k8s-openshift",
		Target:  &i.config.openshift,
		Default: false,
		Usage:   "Enables installing the Waypoint server on Kubernetes on Red Hat OpenShift. If set, auto-configures the installation.",
	})

	set.StringVar(&flag.StringVar{
		Name:    "k8s-pull-policy",
		Target:  &i.config.imagePullPolicy,
		Usage:   "Set the pull policy for the Waypoint server image.",
		Default: "",
	})

	set.StringVar(&flag.StringVar{
		Name:    "k8s-pull-secret",
		Target:  &i.config.imagePullSecret,
		Usage:   "Secret to use to access the Waypoint server image on Kubernetes.",
		Default: "github",
	})

	set.StringVar(&flag.StringVar{
		Name:   "k8s-secret-file",
		Target: &i.config.secretFile,
		Usage:  "Use the Kubernetes Secret in the given path to access the Waypoint server image.",
	})

	set.StringVar(&flag.StringVar{
		Name:    "k8s-server-image",
		Target:  &i.config.serverImage,
		Usage:   "Docker image for the Waypoint server.",
		Default: defaultServerImage,
	})

	set.StringVar(&flag.StringVar{
		Name:    "k8s-storage-request",
		Target:  &i.config.storageRequest,
		Usage:   "Configures the requested persistent volume size for the Waypoint server in Kubernetes.",
		Default: "1Gi",
<<<<<<< HEAD
	})
}

func (i *K8sInstaller) UpgradeFlags(set *flag.Set) {
	set.BoolVar(&flag.BoolVar{
		Name:   "k8s-advertise-internal",
		Target: &i.config.advertiseInternal,
		Usage: "Advertise the internal service address rather than the external. " +
			"This is useful if all your deployments will be able to access the private " +
			"service address. This will default to false but will be automatically set to " +
			"true if the external host is detected to be localhost.",
	})

	set.StringVar(&flag.StringVar{
		Name:    "k8s-namespace",
		Target:  &i.config.namespace,
		Usage:   "Namespace to install the Waypoint server into for Kubernetes.",
		Default: "",
	})

	set.BoolVar(&flag.BoolVar{
		Name:    "k8s-openshift",
		Target:  &i.config.openshift,
		Default: false,
		Usage:   "Enables installing the Waypoint server on Kubernetes on Red Hat OpenShift. If set, auto-configures the installation.",
	})

	set.StringVar(&flag.StringVar{
		Name:    "k8s-server-image",
		Target:  &i.config.serverImage,
		Usage:   "Docker image for the Waypoint server.",
		Default: defaultServerImage,
=======
>>>>>>> 3a9d48b0
	})
}

// Uninstall is a method of K8sInstaller and implements the Installer interface to
// remove a waypoint-server statefulset and the associated PVC and service from
// a Kubernetes cluster
func (i *K8sInstaller) Uninstall(ctx context.Context, opts *InstallOpts) error {
	ui := opts.UI
	log := opts.Log

	sg := ui.StepGroup()
	defer sg.Wait()

	s := sg.Add("Inspecting Kubernetes cluster...")
	defer func() { s.Abort() }()

	// Build our k8s client
	newCmdConfig := clientcmd.NewNonInteractiveDeferredLoadingClientConfig(
		clientcmd.NewDefaultClientConfigLoadingRules(),
		&clientcmd.ConfigOverrides{},
	)

	// Discover the current target namespace in the user's config so that we use
	// the active kubectl target for the waypoint uninstall, mirroring what
	// we do in Install.
	if i.config.namespace == "" {
		namespace, _, err := newCmdConfig.Namespace()
		if err != nil {
			ui.Output(
				"Error getting namespace from client config: %s", clierrors.Humanize(err),
				terminal.WithErrorStyle(),
			)
		}
		i.config.namespace = namespace
	}

	// initialize the k8s client
	clientconfig, err := newCmdConfig.ClientConfig()
	if err != nil {
		ui.Output(
			"Error initializing kubernetes client: %s", clierrors.Humanize(err),
			terminal.WithErrorStyle(),
		)
		return err
	}

	// init new clientset
	clientset, err := kubernetes.NewForConfig(clientconfig)
	if err != nil {
		ui.Output(
			"Error initializing kubernetes client: %s", clierrors.Humanize(err),
			terminal.WithErrorStyle(),
		)
		return err
	}

	s.Update("Deleting statefulset and pods...")

	// create our wait channel to later poll for statefulset+pod deletion
	w, err := clientset.AppsV1().StatefulSets(i.config.namespace).Watch(
		ctx,
		metav1.ListOptions{
			LabelSelector: "app=" + serverName,
		},
	)

	// send DELETE to statefulset collection
	if err = clientset.AppsV1().StatefulSets(i.config.namespace).DeleteCollection(
		ctx,
		metav1.DeleteOptions{},
		metav1.ListOptions{
			LabelSelector: "app=" + serverName,
		},
	); err != nil {
		ui.Output(
			"Error deleting Waypoint statefulset: %s", clierrors.Humanize(err),
			terminal.WithErrorStyle(),
		)
		return err
	}

	// wait for deletion to complete
	err = wait.PollImmediate(2*time.Second, 10*time.Minute, func() (bool, error) {
		select {
		case wCh := <-w.ResultChan():
			if wCh.Type == "DELETED" {
				w.Stop()
				return true, nil
			}
			log.Trace("statefulset collection not fully removed, waiting")
			return false, nil
		default:
			log.Trace("no message received on watch.ResultChan(), waiting for Event")
			return false, nil
		}
	})
	if err != nil {
		return err
	}
	s.Update("Statefulset and pods deleted")
	s.Done()

	s = sg.Add("")
	s.Update("Deleting Persistent Volume Claim...")

	// create our wait channel to later poll for pvc deletion
	w, err = clientset.CoreV1().PersistentVolumeClaims(i.config.namespace).Watch(
		ctx,
		metav1.ListOptions{
			LabelSelector: "app=" + serverName,
		},
	)

	// delete persistent volume claims
	if err = clientset.CoreV1().PersistentVolumeClaims(i.config.namespace).DeleteCollection(
		ctx,
		metav1.DeleteOptions{},
		metav1.ListOptions{
			LabelSelector: "app=" + serverName,
		},
	); err != nil {
		ui.Output(
			"Error deleting Waypoint pvc: %s", clierrors.Humanize(err),
			terminal.WithErrorStyle(),
		)
		return err
	}
	// wait for deletion to complete
	err = wait.PollImmediate(2*time.Second, 10*time.Minute, func() (bool, error) {
		select {
		case wCh := <-w.ResultChan():
			if wCh.Type == "DELETED" {
				w.Stop()
				return true, nil
			}
			log.Trace("persistent volume claims collection not fully removed, waiting")
			return false, nil
		default:
			log.Trace("no message received on watch.ResultChan(), waiting for Event")
			return false, nil
		}
	})
	if err != nil {
		return err
	}

	s.Update("Persistent Volume Claim deleted")
	s.Done()

	s = sg.Add("")
	s.Update("Deleting service...")

	// create our wait channel to later poll for service deletion
	w, err = clientset.CoreV1().Services(i.config.namespace).Watch(
		ctx,
		metav1.ListOptions{
			LabelSelector: "app=" + serverName,
		},
	)

	// delete waypoint service
	if err = clientset.CoreV1().Services(i.config.namespace).Delete(
		ctx,
		serviceName,
		metav1.DeleteOptions{},
	); err != nil {
		ui.Output(
			"Error deleting Waypoint service: %s", clierrors.Humanize(err),
			terminal.WithErrorStyle(),
		)
		return err
	}
	// wait for deletion to complete
	err = wait.PollImmediate(2*time.Second, 10*time.Minute, func() (bool, error) {
		select {
		case wCh := <-w.ResultChan():
			if wCh.Type == "DELETED" {
				w.Stop()
				return true, nil
			}
			log.Trace("no message received on watch.ResultChan(), waiting for Event")
			return false, nil
		default:
			log.Trace("persistent volume claims not fully removed, waiting")
			return false, nil
		}
	})
	if err != nil {
		return err
	}

	s.Update("Service deleted")
	s.Done()

	return nil
}

func (i *K8sInstaller) UninstallFlags(set *flag.Set) {
	// Purposely empty, no flags
}

func int32Ptr(i int32) *int32 {
	return &i
}

func int64Ptr(i int64) *int64 {
	return &i
}

var (
	warnK8SKind = strings.TrimSpace(`
Kind cluster detected!

Installing Waypoint to a Kind cluster requires that the cluster has
LoadBalancer capabilities (such as metallb). If Kind isn't configured
in this way, then the install may hang. If this happens, please delete
all the Waypoint resources and try again.
`)
)<|MERGE_RESOLUTION|>--- conflicted
+++ resolved
@@ -896,7 +896,6 @@
 		Target:  &i.config.storageRequest,
 		Usage:   "Configures the requested persistent volume size for the Waypoint server in Kubernetes.",
 		Default: "1Gi",
-<<<<<<< HEAD
 	})
 }
 
@@ -929,8 +928,6 @@
 		Target:  &i.config.serverImage,
 		Usage:   "Docker image for the Waypoint server.",
 		Default: defaultServerImage,
-=======
->>>>>>> 3a9d48b0
 	})
 }
 
