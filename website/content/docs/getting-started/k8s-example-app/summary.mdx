--- conflicted
+++ resolved
@@ -12,18 +12,6 @@
 
 In this guide, you accomplished the following tasks:
 
-<<<<<<< HEAD
-- Initializing an Application against Waypoint
-- Deploying our application with the `pack` plugin
-- Iterating on the application itself by changing text
-- Redeployed our application
-- Executing commands with `waypoint exec`
-- Viewing log data with `waypoint logs`
-- Accessing the UI
-
-From here, we suggest you try one of the other Getting Started guides, or explore deploying
-your own applications and contributing to the [Waypoint examples](https://github.com/hashicorp/waypoint-examples)!
-=======
 - Installed Waypoint and initialed an app
 - Built, deployed, and released the app with the Waypoint workflow
 - Made a change to the app and then redeployed it
@@ -31,5 +19,5 @@
 - Viewed the app's log data
 - Accessed the Waypoint web UI
 
-Next, try [deploying an application to Nomad](/docs/getting-started/nomad-example-app).
->>>>>>> e3d1686c
+From here, we suggest you try one of the other Getting Started guides like [deploying an application to Nomad](/docs/getting-started/nomad-example-app), or explore deploying
+your own applications and contributing to the [Waypoint examples](https://github.com/hashicorp/waypoint-examples)!
