---
layout: docs
page_title: Initialize Waypoint
sidebar_title: Initialize Waypoint
description: |-
  Placeholder
---

# Initializing Waypoint for Your App

Before you can deploy your application, you must let Waypoint know about its configuration. This is done through the `waypoint.hcl`
file lives within the application directory. Ensure you are in the `waypoint-examples/kubernetes/nodejs/` directory and we can inspect this
`waypoint.hcl` with the following command:

```
cat waypoint.hcl
```

Which should output the following:

```shell
project = "example-nodejs"

  app "example-nodejs" {
    labels = {
      "service" = "example-nodejs",
      "env" = "dev"
    }

    build {
      use "pack" {}
      registry {
          use "docker" {
            image = "waypoint-example.local/nodejs-example"
            tag = "latest"
          }
      }
   }

    deploy {
      use "kubernetes" {
      probe_path = "/"
      }
    }

    release {
      use "kubernetes" {
        load_balancer = true
        port = 80
      }
    }
  }
```

The `build` clause defines how Waypoint will build the app. The `pack` option tells Waypoint to use the most relevant Cloud Native
Buildpack to build the application. This application is a NodeJS based application, so ultimately NodeJS Buildpacks will be used.

The `deploy` clause defines where Waypoint will deploy the app. In our case, this is going to Kubernetes

The `release` stanza defines how our application will be released to our environment, in our case we're using a `load_balanacer`
on a specific `port`.

-> Note: You maybe also want to update your docker image and location to a location that you have access to, if this is running on an external Nomad cluster\*\*.

```shell
app "example-nodejs"" {
    build {
      use "pack" {}
      registry {
        use "docker" {
          image = "waypoint.local/sample/nodejs-example"
          tag = "latest"
        }
       }
    }

   deploy {
      use "kubernetes" {
          probe_path = "/"
      }
    }

    release {
        use "kubernetes" {
            load_balancer = true
            port = 80
        }
    }
}
```

<<<<<<< HEAD
=======
You'll notice several new values have been added.

Within the `build` stanza we have added configurations to use a Docker registry. **Note: you'll need to update this to a docker registry that you have access to
if you are using an external Kubernetes cluster**.

Within the `deploy` stanza we have added a probe_path value that will check services on the root path to ensure they are up. We have also added a configuration called
`static_environment` that will pass environment variables into our running workload. In this case, since we are using ReactJS - we need to pass `CI=true` in order to
allow the development server to start correctly.

Finally in `release` we have added our `load_balanacer` and `port` configurations for accessing our application.

>>>>>>> ad61a3f3
With these configurations in place, execute the following command in order to initialize Waypoint with this configuration.

```bash
$ waypoint init
```

### Next Step

[Getting Started: Building and Deploying](/docs/getting-started/k8s-example-app/deploy-app)<|MERGE_RESOLUTION|>--- conflicted
+++ resolved
@@ -60,7 +60,7 @@
 The `release` stanza defines how our application will be released to our environment, in our case we're using a `load_balanacer`
 on a specific `port`.
 
--> Note: You maybe also want to update your docker image and location to a location that you have access to, if this is running on an external Nomad cluster\*\*.
+-> Note: You maybe also want to update your docker image and location to a location that you have access to, if this is running on an external Nomad cluster.
 
 ```shell
 app "example-nodejs"" {
@@ -89,20 +89,6 @@
 }
 ```
 
-<<<<<<< HEAD
-=======
-You'll notice several new values have been added.
-
-Within the `build` stanza we have added configurations to use a Docker registry. **Note: you'll need to update this to a docker registry that you have access to
-if you are using an external Kubernetes cluster**.
-
-Within the `deploy` stanza we have added a probe_path value that will check services on the root path to ensure they are up. We have also added a configuration called
-`static_environment` that will pass environment variables into our running workload. In this case, since we are using ReactJS - we need to pass `CI=true` in order to
-allow the development server to start correctly.
-
-Finally in `release` we have added our `load_balanacer` and `port` configurations for accessing our application.
-
->>>>>>> ad61a3f3
 With these configurations in place, execute the following command in order to initialize Waypoint with this configuration.
 
 ```bash
